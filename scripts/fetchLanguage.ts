--- conflicted
+++ resolved
@@ -18,11 +18,7 @@
     mkdirSync(WOLLOK_LANGUAGE_FOLDER)
     const client = gitClient(WOLLOK_LANGUAGE_FOLDER)
     await client.clone(WOLLOK_LANGUAGE_REPO, '.')
-<<<<<<< HEAD
-    await client.checkout(`${WOLLOK_LANGUAGE_VERSION}`)
-=======
     await client.checkout(WOLLOK_LANGUAGE_TAG)
->>>>>>> f65b14f4
   }
   log.done('Obtaining the Wollok Language specification')
 }
