--- conflicted
+++ resolved
@@ -796,11 +796,7 @@
 export default (target: Node): List<Problem> => target.reduce<Problem[]>((found, node) => {
   return [
     ...found,
-<<<<<<< HEAD
-    ...node.problems?.map(({ code, level, values }) => ({ code, level, node, values, sourceMap: node.sourceMap } as Problem)  ) ?? [],
-=======
     ...node.problems?.map(({ code, sourceMap, level, values }) => ({ code, level, node, values, sourceMap: sourceMap ?? node.sourceMap } as Problem)  ) ?? [],
->>>>>>> 1ef6c625
     ...entries(validationsByKind(node))
       .map(([code, validation]) => validation(node, code)!)
       .filter(result => result !== null),
