// TODO:

// No members with the same selector las clases no puede tener
// fields que se llamen como sus metodos una clase no puede tener
// dos metodos con el mismo nombre y aridades que matcheen
// No imports of local references
// No asignation of fully qualified references


// DONE
// Name capitalization
// Only one (the last) parameter can be vararg
// No references named as keywords
// No try without catch or always
// No unnamed singleton outside Literals

import { isNil, keys, reject } from 'ramda'
<<<<<<< HEAD
import { Environment, Node, NodeKind, NodeOfKind, reduce } from './model'
import validations from './validations'
=======
import { Class, Method, Mixin, Node, NodeKind, NodeOfKind } from './model'
import { reduce } from './utils'
>>>>>>> d94082a0

type Code = string
type Level = 'Warning' | 'Error'

export interface Problem {
  readonly code: Code
  readonly level: Level
  readonly node: Node
}

const problem = (level: Level) => <N extends Node>(condition: (node: N) => boolean) => (node: N, code: Code): Problem | null =>
  !condition(node) ? {
    level,
    code,
    node,
  } : null
export const warning = problem('Warning')
export const error = problem('Error')


export default (target: Node, environment: Environment): ReadonlyArray<Problem> =>
  reduce<Problem[]>((found, node) => {

    const { nameIsPascalCase, nameIsNotKeyword, onlyLastParameterIsVarArg,
      hasCatchOrAlways, singletonIsNotUnnamed, importHasNotLocalReference } = validations(environment)

<<<<<<< HEAD
=======
const problemsByKind: { [K in NodeKind]: { [code: string]: (n: NodeOfKind<K>, c: Code) => Problem | null } } = {
  Parameter: {},
  Import: {},
  Body: {},
  Catch: {},
  Package: {},
  Program: {},
  Describe: {},
  Test: {},
  Class: { camelcaseName },
  Singleton: {},
  Mixin: { camelcaseName },
  Constructor: {},
  Field: {},
  Method: { onlyLastParameterIsVarArg },
  Variable: {},
  Return: {},
  Assignment: {},
  Reference: {},
  Self: {},
  New: {},
  Literal: {},
  Send: {},
  Super: {},
  If: {},
  Throw: {},
  Try: {},
  Environment: {},
}
>>>>>>> d94082a0

    const problemsByKind: { [K in NodeKind]: { [code: string]: (n: NodeOfKind<K>, c: Code) => Problem | null } } = {
      Parameter: {},
      Import: { importHasNotLocalReference },
      Body: {},
      Catch: {},
      Package: { singletonIsNotUnnamed },
      Program: {},
      Test: {},
      Class: { nameIsPascalCase },
      Singleton: {},
      Mixin: { nameIsPascalCase },
      Constructor: {},
      Field: {},
      Method: { onlyLastParameterIsVarArg, nameIsNotKeyword },
      Variable: { nameIsNotKeyword },
      Return: {},
      Assignment: {},
      Reference: { nameIsNotKeyword },
      Self: {},
      New: {},
      Literal: {},
      Send: {},
      Super: {},
      If: {},
      Throw: {},
      Try: { hasCatchOrAlways },
      Environment: {},
    }

    const checks = problemsByKind[node.kind]
    return [
      ...found,
      ...reject(isNil)(keys(checks).map(code =>
        (checks[code] as (n: Node, c: Code) => Problem | null)(node, code))
      ),
    ]

  })([], target)<|MERGE_RESOLUTION|>--- conflicted
+++ resolved
@@ -15,13 +15,10 @@
 // No unnamed singleton outside Literals
 
 import { isNil, keys, reject } from 'ramda'
-<<<<<<< HEAD
-import { Environment, Node, NodeKind, NodeOfKind, reduce } from './model'
-import validations from './validations'
-=======
-import { Class, Method, Mixin, Node, NodeKind, NodeOfKind } from './model'
+import validations from '../src/validations'
+import { Environment, Node, NodeKind, NodeOfKind } from './model'
 import { reduce } from './utils'
->>>>>>> d94082a0
+
 
 type Code = string
 type Level = 'Warning' | 'Error'
@@ -48,38 +45,6 @@
     const { nameIsPascalCase, nameIsNotKeyword, onlyLastParameterIsVarArg,
       hasCatchOrAlways, singletonIsNotUnnamed, importHasNotLocalReference } = validations(environment)
 
-<<<<<<< HEAD
-=======
-const problemsByKind: { [K in NodeKind]: { [code: string]: (n: NodeOfKind<K>, c: Code) => Problem | null } } = {
-  Parameter: {},
-  Import: {},
-  Body: {},
-  Catch: {},
-  Package: {},
-  Program: {},
-  Describe: {},
-  Test: {},
-  Class: { camelcaseName },
-  Singleton: {},
-  Mixin: { camelcaseName },
-  Constructor: {},
-  Field: {},
-  Method: { onlyLastParameterIsVarArg },
-  Variable: {},
-  Return: {},
-  Assignment: {},
-  Reference: {},
-  Self: {},
-  New: {},
-  Literal: {},
-  Send: {},
-  Super: {},
-  If: {},
-  Throw: {},
-  Try: {},
-  Environment: {},
-}
->>>>>>> d94082a0
 
     const problemsByKind: { [K in NodeKind]: { [code: string]: (n: NodeOfKind<K>, c: Code) => Problem | null } } = {
       Parameter: {},
