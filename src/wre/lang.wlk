--- conflicted
+++ resolved
@@ -979,144 +979,6 @@
  * @noInstantiate
  */
 class Number {
-
-<<<<<<< HEAD
-	/** 
-	 * Answers the greater number between two
-	 * Example:
-	 * 		5.max(8)    ==> Answers 8 
-	 */
-	method max(other) = if (self >= other) self else other
-	
-	/** Answers the lower number between two. @see max */
-	method min(other) = if (self <= other) self else other
-	
-	/**
-	 * Given self and a range of integer values, Answers self if it is in that range
-	 * or nearest value from self to that range 
-	 *
-	 * Examples
-	 * 4.limitBetween(2, 10)   ==> Answers 4, because 4 is in the range
-	 * 4.limitBetween(6, 10)   ==> Answers 6, because 4 is not in range 6..10, and 6 is nearest value to 4
-	 * 4.limitBetween(1, 2)    ==> Answers 2, because 4 is not in range 1..2, but 2 is nearest value to 4
-	 *
-	 */   
-	method limitBetween(limitA,limitB) = if(limitA <= limitB) 
-											limitA.max(self).min(limitB) 
-										 else 
-										 	limitB.max(self).min(limitA)
-
-	/** Answers whether self is between min and max */
-	method between(min, max) { return (self >= min) && (self <= max) }
-	
-	/** Answers squareRoot of self
-	 * 		9.squareRoot() => Answers 3 
-	 */
-	method squareRoot() { return self ** 0.5 }
-	
-	/** Answers square of self
-	 * 		3.square() => Answers 9 
-	 */
-	method square() { return self * self }
-	
-	/** Answers whether self is an even number (divisible by 2, mathematically 2k) */
-	method even() { return self % 2 == 0 }
-	
-	/** Answers whether self is an odd number (not divisible by 2, mathematically 2k + 1) */
-	method odd() { return !self.even() }
-	
-	/** Answers remainder between self and other
-	 * Example:
-	 * 		5.rem(3) ==> Answers 2
-	 */
-	method rem(other) { return self % other }
-	
-	/**
-	 * Rounds up self up to a certain amount of decimals.
-	 * Amount of decimals must be positive
-	 * 1.223445.roundUp(3) ==> 1.224
-	 * -1.223445.roundUp(3) ==> -1.224
-	 * 14.6165.roundUp(3) ==> 14.617
-	 * 5.roundUp(3) ==> 5
-	 */
-	 method roundUp(_decimals) native
-	 method roundUp() = self.roundUp(0)
-
-	/**
-	 * Truncates self up to a certain amount of decimals.
-	 * Amount of decimals must be positive
-	 * 1.223445.truncate(3) ==> 1.223
-	 * 14.6165.truncate(3) ==> 14.616
-	 * -14.6165.truncate(3) ==> -14.616
-	 * 5.truncate(3) ==> 5
-	 */
-	method truncate(_decimals) native
-
-	method +_() = self
-	method -_() native
-
-	/**
-	 * The whole wollok identity implementation is based on self method
-	 */
-	override method ===(other) native
-
-	method +(other) native
-	method -(other) native
-	method *(other) native
-	method /(other) native
-	
-	/** Integer division between self and other
-	 *
-	 * Example:
-	 *		8.div(3)  ==> Answers 2
-	 * 		15.div(5) ==> Answers 3
-	 */
-	method div(other) = (self / other).truncate(0)
-	
-	/**
-	 * raisedTo
-	 * 		3 ** 2 ==> Answers 9
-	 */
-	method **(other) native
-	
-	/**
-	 * Answers remainder of division between self and other
-	 */
-	method %(other) native
-	
-	/** String representation of self number */
-	override method toString() native
-	
-	/** 
-	 * Builds a Range between self and end
-	 * 
-	 * Example:
-	 * 		1..4   Answers ==> a new Range object from 1 to 4
-	 */
-	method ..(end) = new Range(start = self, end = end)
-	
-	method >(other) native
-	method >=(other) native
-	method <(other) native
-	method <=(other) native
-
-	/** 
-	 * Answers absolute value of self 
-	 *
-	 * Example:
-	 * 		2.abs() ==> 2
-	 * 		(-3).abs() ==> 3 (be careful with parentheses)
-	 */		
-	method abs() native
-	
-	/**
-	 * Inverts sign of self
-	 *
-	 * Example:
-	 * 		3.invert() ==> Answers -3
-	 * 		(-2).invert() ==> Answers 2 (be careful with parentheses)
-	 */
-=======
   /**
    * Answers the greater number between two
    * Example:
@@ -1252,7 +1114,6 @@
    *     3.invert() ==> Answers -3
    *     (-2).invert() ==> Answers 2 (be careful with parentheses)
    */
->>>>>>> 36a007eb
   method invert() = -self
 
   /**
@@ -1536,7 +1397,6 @@
  * @since 1.3
  */
 class Range {
-<<<<<<< HEAD
 	const start
 	const end
 	var step
@@ -1551,23 +1411,6 @@
 		}  
 	}
 	
-	method step(_step) { step = _step }
-=======
-  const start
-  const end
-  var step
-
-  constructor(_start, _end) {
-    start = _start.truncate(0)
-    end = _end.truncate(0)
-    if (_start > _end) {
-      step = -1
-    } else {
-      step = 1
-    }
-  }
->>>>>>> 36a007eb
-
   method step(_step) { step = _step }
 
   /**
@@ -1695,8 +1538,6 @@
  * @since 1.4.5
  */
 class Date {
-
-<<<<<<< HEAD
 	const property day
 	const property month
 	const property year
@@ -1845,87 +1686,6 @@
 	  *         ==> Answers true 
 	  */
 	method between(_startDate, _endDate) = (self >= _startDate) && (self <= _endDate) 
-=======
-  constructor() { }
-  constructor(_day, _month, _year) { self.initialize(_day, _month, _year) }
-
-  override method initialize() native
-  /** @private */
-  method initialize(_day, _month, _year) native
-
-  /** Answers the day number of the Date */
-  method day() native
-
-  /** Answers the day of week of the Date, where
-   * 1 = MONDAY
-   * 2 = TUESDAY
-   * 3 = WEDNESDAY
-   *...
-   * 7 = SUNDAY
-   */
-  method dayOfWeek() native
-
-  /** Answers the month number of the Date */
-  method month() native
-
-  /** Answers the year number of the Date */
-  method year() native
-
-  override method toString() = "a Date[day = " + self.day() + ", month = " + self.month() + ", year = " + self.year() + "]"
-
-  override method ==(other) = self.year() == other.year() && self.month() == other.month() && self.day() == other.day()
-
-  /** Answers a copy of this Date with the specified number of days added. */
-  method plusDays(_days) native
-
-  /** Answers a copy of this Date with the specified number of months added. */
-  method plusMonths(_months) native
-
-  /** Answers a copy of this Date with the specified number of years added. */
-  method plusYears(_years) native
-
-  /** Checks if the year is a leap year, like 2000, 2004, 2008, 2012, 2016... */
-  method isLeapYear() =  self.year() % 4 == 0 && self.year() % 100 != 0 || self.year() % 400 == 0
-
-  /**
-   * Answers the difference in days between two dates, in absolute values.
-   *
-   * Examples:
-   *     new Date().plusDays(4) - new Date() ==> Answers 4
-   *    new Date() - new Date().plusDays(2) ==> Answers 2
-   */
-  method -(_aDate) native
-
-  /**
-   * Answers a copy of this date with the specified number of days subtracted.
-   * For example, 2009-01-01 minus one day would result in 2008-12-31.
-   * This instance is immutable and unaffected by this method call.
-   */
-  method minusDays(days) = self.plusDays(-days)
-
-  /**
-   * Answers a copy of this date with the specified number of months subtracted.
-   */
-  method minusMonths(months) = self.plusMonths(-months)
-
-  /** Answers a copy of this date with the specified number of years subtracted. */
-  method minusYears(years) = self.plusYears(-years)
-
-  method <(_aDate) native
-  method >(_aDate) native
-  method <=(_aDate) {
-    return (self < _aDate) || (self.equals(_aDate))
-  }
-  method >=(_aDate) {
-    return (self > _aDate) || (self.equals(_aDate))
-  }
-
-  /** Answers whether self is between two dates (both inclusive comparison) */
-  method between(_startDate, _endDate) {
-    return (self >= _startDate) && (self <= _endDate)
-  }
-
->>>>>>> 36a007eb
 }
 
 ////////////////////////////////////
