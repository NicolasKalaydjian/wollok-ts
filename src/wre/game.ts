--- conflicted
+++ resolved
@@ -1,21 +1,12 @@
 import { Evaluation, Natives, RuntimeObject } from '../interpreter'
 import { Id } from '../model'
 
-<<<<<<< HEAD
 const returnVoid = (evaluation: Evaluation) => {
   evaluation.currentFrame!.pushOperand(undefined)
 }
 
 const get = (self: RuntimeObject, key: string) => (evaluation: Evaluation) => {
   evaluation.currentFrame!.pushOperand(self.get(key))
-=======
-export const returnVoid = (evaluation: Evaluation): void => {
-  returnValue(evaluation, VOID_ID)
-}
-
-const get = (self: RuntimeObject, key: string) => (evaluation: Evaluation) => {
-  returnValue(evaluation, self.get(key)?.id ?? NULL_ID)
->>>>>>> 90472729
 }
 
 const set = (self: RuntimeObject, key: string, value: RuntimeObject) => (evaluation: Evaluation) => {
@@ -61,28 +52,14 @@
     && position.get('y') === visualPosition.get('y')
 }
 
-<<<<<<< HEAD
-const addVisual = (self: RuntimeObject, visual: RuntimeObject) => (evaluation: Evaluation) => {
-  if (!self.get('visuals')) {
-    self.set('visuals', RuntimeObject.list(evaluation, []))
-  }
-  const visuals: RuntimeObject = self.get('visuals')!
-  visuals.assertIsCollection()
-  if (visuals.innerValue.includes(visual.id)) throw new TypeError(visual.module.fullyQualifiedName())
-  else visuals.innerValue.push(visual.id)
-=======
 const addToInnerCollection = (wObject: RuntimeObject, element: RuntimeObject, fieldName: string) => (evaluation: Evaluation) => {
   if (!wObject.get(fieldName)) {
-    wObject.set(fieldName, newList(evaluation))
+    wObject.set(fieldName, RuntimeObject.list(evaluation, []))
   }
   const fieldList: RuntimeObject = wObject.get(fieldName)!
   fieldList.assertIsCollection()
-  if (fieldList.innerValue.includes(element.id)) throw new TypeError(element.moduleFQN)
+  if (fieldList.innerValue.includes(element.id)) throw new TypeError(element.module.fullyQualifiedName())
   else fieldList.innerValue.push(element.id)
-}
-
-const addVisual = (gameObject: RuntimeObject, visual: RuntimeObject) => {
-  return addToInnerCollection(gameObject, visual, 'visuals')
 }
 
 const addSound = (gameObject: RuntimeObject, sound: RuntimeObject) => {
@@ -94,37 +71,21 @@
   if (fieldList) {
     const currentElements: RuntimeObject = fieldList
     currentElements.assertIsCollection()
-    currentElements.innerValue = currentElements.innerValue.filter((id: Id) => id !== elementToRemove.id)
+    currentElements.innerValue.splice(0, currentElements.innerValue.length)
+    currentElements.innerValue.push(...currentElements.innerValue.filter((id: Id) => id !== elementToRemove.id))
   }
-}
-
-const removeVisual = (gameObject: RuntimeObject, visual: RuntimeObject) => {
-  removeFromInnerCollection(gameObject, visual, 'visuals')
 }
 
 const removeSound = (gameObject: RuntimeObject, sound: RuntimeObject) => {
   removeFromInnerCollection(gameObject, sound, 'sounds')
 }
-
-const newWString = (newString: string) => (evaluation: Evaluation) => {
-  return evaluation.createInstance('wollok.lang.String', newString)
-}
-
-const toWBoolean = (booleanToConvert: boolean) => {
-  return booleanToConvert ? TRUE_ID : FALSE_ID
->>>>>>> 90472729
-}
-
-const lookupMethod = (self: RuntimeObject, message: string) => (_evaluation: Evaluation) =>
-  self.module.lookupMethod(message, 0)
 
 const game: Natives = {
   game: {
     addVisual: (self: RuntimeObject, visual: RuntimeObject) => (evaluation: Evaluation): void => {
       if (visual === RuntimeObject.null(evaluation)) throw new TypeError('visual')
-      const message = 'position' // TODO
-      if (!lookupMethod(visual, message)(evaluation)) throw new TypeError(message)
-      addVisual(self, visual)(evaluation)
+      if (!visual.module.lookupMethod('position', 0)) throw new TypeError('position')
+      addToInnerCollection(self, visual, 'visuals')
       returnVoid(evaluation)
     },
 
@@ -132,7 +93,7 @@
       if (visual === RuntimeObject.null(evaluation)) throw new TypeError('visual')
       if (position === RuntimeObject.null(evaluation)) throw new TypeError('position')
       visual.set('position', position)
-      addVisual(self, visual)(evaluation)
+      addToInnerCollection(self, visual, 'visuals')
       returnVoid(evaluation)
     },
 
@@ -144,14 +105,9 @@
       redirectTo(mirror)('addVisualCharacterIn', visual.id, position.id),
 
     removeVisual: (self: RuntimeObject, visual: RuntimeObject) => (evaluation: Evaluation): void => {
-<<<<<<< HEAD
       const visuals = self.get('visuals')
       if (visuals) evaluation.invoke('remove', visuals, visual)
       else evaluation.currentFrame!.pushOperand(undefined)
-=======
-      removeVisual(self, visual)
-      returnVoid(evaluation)
->>>>>>> 90472729
     },
 
     whenKeyPressedDo: (_self: RuntimeObject, event: RuntimeObject, action: RuntimeObject): (evaluation: Evaluation) => void =>
@@ -185,11 +141,7 @@
       if (!visuals) return evaluation.currentFrame!.pushOperand(RuntimeObject.boolean(evaluation, false))
       const currentVisuals: RuntimeObject = visuals
       currentVisuals.assertIsCollection()
-<<<<<<< HEAD
       evaluation.currentFrame!.pushOperand(RuntimeObject.boolean(evaluation, currentVisuals.innerValue.includes(visual.id)))
-=======
-      returnValue(evaluation, toWBoolean(currentVisuals.innerValue.includes(visual.id)))
->>>>>>> 90472729
     },
 
     getObjectsIn: (self: RuntimeObject, position: RuntimeObject) => (evaluation: Evaluation): void => {
@@ -202,10 +154,9 @@
     },
 
     say: (_self: RuntimeObject, visual: RuntimeObject, message: RuntimeObject) => (evaluation: Evaluation): void => {
-<<<<<<< HEAD
       const currentFrame = evaluation.currentFrame!
       const initialFrameCount = evaluation.frameStack.depth
-      const ioInstance = evaluation.instance(io(evaluation))
+      const ioInstance = evaluation.instance(mirror(evaluation))
       evaluation.invoke('currentTime', ioInstance)
       do {
         evaluation.step()
@@ -214,36 +165,19 @@
       const currentTime: RuntimeObject = currentFrame.popOperand()!
       currentTime.assertIsNumber()
       const messageTime = RuntimeObject.number(evaluation, currentTime.innerValue + 2 * 1000)
-=======
-      const currentFrame = evaluation.currentFrame()!
-      const { sendMessage } = interpret(evaluation.environment, natives as Natives)
-      sendMessage('currentTime', mirror(evaluation))(evaluation)
-      const wCurrentTime: RuntimeObject = evaluation.instance(currentFrame.operandStack.pop()!)
-      wCurrentTime.assertIsNumber()
-      const currentTime = wCurrentTime.innerValue
-      const messageTimeId = evaluation.createInstance('wollok.lang.Number', currentTime + 2 * 1000)
-      const messageTime = evaluation.instance(messageTimeId)
->>>>>>> 90472729
       set(visual, 'message', message)(evaluation)
       set(visual, 'messageTime', messageTime)(evaluation)
     },
 
     clear: (self: RuntimeObject) => (evaluation: Evaluation): void => {
-<<<<<<< HEAD
       const initialFrameCount = evaluation.frameStack.depth
-      const ioInstance = evaluation.instance(io(evaluation))
-      evaluation.invoke('clear', ioInstance)
+      evaluation.invoke('clear', evaluation.instance(mirror(evaluation)))
       do {
         evaluation.step()
       } while (evaluation.frameStack.depth > initialFrameCount)
 
 
       self.set('visuals', RuntimeObject.list(evaluation, []))
-=======
-      const { sendMessage } = interpret(evaluation.environment, natives as Natives)
-      sendMessage('clear', mirror(evaluation))(evaluation)
-      self.set('visuals', newList(evaluation))
->>>>>>> 90472729
       returnVoid(evaluation)
     },
 
@@ -294,33 +228,28 @@
     },
 
     doStart: (self: RuntimeObject, _isRepl: RuntimeObject) => (evaluation: Evaluation): void => {
-<<<<<<< HEAD
       self.set('running', RuntimeObject.boolean(evaluation, true))
-=======
-      self.set('running', TRUE_ID)
-      const { sendMessage } = interpret(evaluation.environment, natives as Natives)
-      sendMessage('doStart', mirror(evaluation))(evaluation)
-      returnVoid(evaluation)
+      evaluation.invoke('doStart', evaluation.instance(evaluation.environment.getNodeByFQN('wollok.gameMirror.gameMirror').id))
     },
   },
 
   Sound: {
     play: (self: RuntimeObject) => (evaluation: Evaluation): void => {
-      if (wGame(evaluation).get('running')?.id !== TRUE_ID)
+      if (wGame(evaluation).get('running') === RuntimeObject.boolean(evaluation, true))
         throw new Error('You cannot play a sound if game has not started')
-      self.set('status', newWString('played')(evaluation))
+      self.set('status', RuntimeObject.string(evaluation, 'played'))
       addSound(wGame(evaluation), self)(evaluation)
       returnVoid(evaluation)
     },
 
     played: (self: RuntimeObject) => (evaluation: Evaluation): void => {
-      returnValue(evaluation, toWBoolean(self.get('status')?.innerValue === 'played'))
+      evaluation.currentFrame!.pushOperand(RuntimeObject.boolean(evaluation, self.get('status')?.innerValue === 'played'))
     },
 
     stop: (self: RuntimeObject) => (evaluation: Evaluation): void => {
       if (self.get('status')?.innerValue !== 'played')
         throw new Error('You cannot stop a sound that is not played')
-      self.set('status', newWString('stopped')(evaluation))
+      self.set('status', RuntimeObject.string(evaluation, 'stopped'))
       removeSound(wGame(evaluation), self)
       returnVoid(evaluation)
     },
@@ -328,20 +257,19 @@
     pause: (self: RuntimeObject) => (evaluation: Evaluation): void => {
       if (self.get('status')?.innerValue !== 'played')
         throw new Error('You cannot pause a sound that is not played')
-      self.set('status', newWString('paused')(evaluation))
+      self.set('status', RuntimeObject.string(evaluation, 'paused'))
       returnVoid(evaluation)
     },
 
     resume: (self: RuntimeObject) => (evaluation: Evaluation): void => {
       if (self.get('status')?.innerValue !== 'paused')
         throw new Error('You cannot resume a sound that is not paused')
-      self.set('status', newWString('played')(evaluation))
->>>>>>> 90472729
+      self.set('status', RuntimeObject.string(evaluation, 'played'))
       returnVoid(evaluation)
     },
 
     paused: (self: RuntimeObject) => (evaluation: Evaluation): void => {
-      returnValue(evaluation, toWBoolean(self.get('status')?.innerValue === 'paused'))
+      evaluation.currentFrame!.pushOperand(RuntimeObject.boolean(evaluation, self.get('status')?.innerValue === 'paused'))
     },
 
     volume: (self: RuntimeObject, newVolume?: RuntimeObject) => (evaluation: Evaluation): void => {
