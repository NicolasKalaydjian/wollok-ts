--- conflicted
+++ resolved
@@ -8,12 +8,7 @@
 
       const visuals = self.get('visuals')!.innerCollection!
 
-<<<<<<< HEAD
-      if (!visuals) return self.set('visuals', yield* this.list(visual))
       if(visuals.includes(visual)) throw new TypeError(visual.module.fullyQualifiedName)
-=======
-      if(visuals.includes(visual)) throw new TypeError(visual.module.fullyQualifiedName())
->>>>>>> b5afa21a
 
       visuals.push(visual)
     },
