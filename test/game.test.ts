<<<<<<< HEAD
// import { should } from 'chai'
// import { join } from 'path'
// import { buildEnvironment } from './assertions'
// import natives from '../src/wre/wre.natives'
// import { Environment } from '../src'
// import interpret from '../src/interpreter/interpreter'

// should()

// // TODO: Move the wollok code to language

// describe('Wollok Game', () => {

//   describe('actions', () => {

//     let environment: Environment

//     before(async () => {
//       environment = await buildEnvironment('**/*.wpgm', join('test', 'game'))
//     })

//     it('addVisual', () => {
//       const interpreter = interpret(environment, natives)
//       interpreter.run('actions.addVisual')
//       const visuals = interpreter.object('wollok.game.game').get('visuals')!.innerValue!
//       visuals.should.have.length(1)
//     })

//     it('removeVisual', () => {
//       const interpreter = interpret(environment, natives)
//       interpreter.run('actions.removeVisual')
//       const visuals = interpreter.object('wollok.game.game').get('visuals')!.innerValue!
//       visuals.should.have.length(0)
//     })

//     it('say', () => {
//       const interpreter = interpret(environment, natives)
//       interpreter.run('actions.say')
//       interpreter.object('actions.visual').get('message')!.innerValue!.should.equal('Hi!')
//       interpreter.object('actions.visual').get('messageTime')!.innerValue!.should.equal(2000)
//     })

//     it('clear', () => {
//       const interpreter = interpret(environment, natives)
//       interpreter.run('actions.clear')
//       const visuals = interpreter.object('wollok.game.game')!.get('visuals')!.innerValue!
//       visuals.should.have.length(0)
//     })

//     it('flush event', () => {
//       const interpreter = interpret(environment, natives)
//       const gameMirror = interpreter.object('wollok.gameMirror.gameMirror')!
//       const time = interpreter.reify(1)
//       interpreter.send('flushEvents', gameMirror, time)
//     })
//   })
// })
=======
import { should } from 'chai'
import { join } from 'path'
import { buildEnvironment } from './assertions'
import natives from '../src/wre/wre.natives'
import { Environment } from '../src'
import interpret from '../src/interpreter/interpreter'

should()

// TODO: Move the wollok code to language

describe('Wollok Game', () => {

  describe('actions', () => {

    let environment: Environment

    before(async () => {
      environment = await buildEnvironment('**/*.wpgm', join('test', 'game'))
    })

    it('addVisual', () => {
      const interpreter = interpret(environment, natives)
      interpreter.run('actions.addVisual')
      const visuals = interpreter.object('wollok.game.game').get('visuals')!.innerValue!
      visuals.should.have.length(1)
    })

    it('removeVisual', () => {
      const interpreter = interpret(environment, natives)
      interpreter.run('actions.removeVisual')
      const visuals = interpreter.object('wollok.game.game').get('visuals')!.innerValue!
      visuals.should.have.length(0)
    })

    it('say', () => {
      const interpreter = interpret(environment, natives)
      interpreter.run('actions.say')
      interpreter.object('actions.visual').get('message')!.innerValue!.should.equal('Hi!')
      interpreter.object('actions.visual').get('messageTime')!.innerValue!.should.equal(2000)
    })

    it('clear', () => {
      const interpreter = interpret(environment, natives)
      interpreter.run('actions.clear')
      const visuals = interpreter.object('wollok.game.game')!.get('visuals')!.innerValue!
      visuals.should.have.length(0)

    })

    it('flush event', () => {
      const interpreter = interpret(environment, natives)
      const game = interpreter.object('wollok.game.game')!
      const time = interpreter.reify(1)
      interpreter.send('flushEvents', game, time)
    })
  })
})
>>>>>>> b5afa21a
<|MERGE_RESOLUTION|>--- conflicted
+++ resolved
@@ -1,62 +1,3 @@
-<<<<<<< HEAD
-// import { should } from 'chai'
-// import { join } from 'path'
-// import { buildEnvironment } from './assertions'
-// import natives from '../src/wre/wre.natives'
-// import { Environment } from '../src'
-// import interpret from '../src/interpreter/interpreter'
-
-// should()
-
-// // TODO: Move the wollok code to language
-
-// describe('Wollok Game', () => {
-
-//   describe('actions', () => {
-
-//     let environment: Environment
-
-//     before(async () => {
-//       environment = await buildEnvironment('**/*.wpgm', join('test', 'game'))
-//     })
-
-//     it('addVisual', () => {
-//       const interpreter = interpret(environment, natives)
-//       interpreter.run('actions.addVisual')
-//       const visuals = interpreter.object('wollok.game.game').get('visuals')!.innerValue!
-//       visuals.should.have.length(1)
-//     })
-
-//     it('removeVisual', () => {
-//       const interpreter = interpret(environment, natives)
-//       interpreter.run('actions.removeVisual')
-//       const visuals = interpreter.object('wollok.game.game').get('visuals')!.innerValue!
-//       visuals.should.have.length(0)
-//     })
-
-//     it('say', () => {
-//       const interpreter = interpret(environment, natives)
-//       interpreter.run('actions.say')
-//       interpreter.object('actions.visual').get('message')!.innerValue!.should.equal('Hi!')
-//       interpreter.object('actions.visual').get('messageTime')!.innerValue!.should.equal(2000)
-//     })
-
-//     it('clear', () => {
-//       const interpreter = interpret(environment, natives)
-//       interpreter.run('actions.clear')
-//       const visuals = interpreter.object('wollok.game.game')!.get('visuals')!.innerValue!
-//       visuals.should.have.length(0)
-//     })
-
-//     it('flush event', () => {
-//       const interpreter = interpret(environment, natives)
-//       const gameMirror = interpreter.object('wollok.gameMirror.gameMirror')!
-//       const time = interpreter.reify(1)
-//       interpreter.send('flushEvents', gameMirror, time)
-//     })
-//   })
-// })
-=======
 import { should } from 'chai'
 import { join } from 'path'
 import { buildEnvironment } from './assertions'
@@ -114,5 +55,4 @@
       interpreter.send('flushEvents', game, time)
     })
   })
-})
->>>>>>> b5afa21a
+})