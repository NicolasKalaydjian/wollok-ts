import { fail } from 'assert'
import { should } from 'chai'
import { readFileSync } from 'fs'
import globby from 'globby'
import { join } from 'path'
import { Annotation, buildEnvironment } from '../src'
import { notEmpty } from '../src/extensions'
import validate from '../src/validator'
import { Node, Problem } from './../src/model'

const TESTS_PATH = 'language/test/validations'

should()

describe('Wollok Validations', () => {
  const files = globby.sync('**/*.@(wlk|wtest|wpgm)', { cwd: TESTS_PATH }).map(name => ({
    name,
    content: readFileSync(join(TESTS_PATH, name), 'utf8'),
  }))
  const environment = buildEnvironment(files)

  const matchesExpectation = (problem: Problem, expected: Annotation) => {
    const code = expected.args.get('code')!
    return problem.code === code && problem.sourceMap?.toString() === problem.node.sourceMap?.toString()
  }

  const errorLocation = (node: Node | Problem): string => `${node.sourceMap}`

  for (const file of files) {
    const packageName = file.name.split('.')[0]

    it(packageName, () => {
      const filePackage = environment.getNodeByFQN(packageName)
<<<<<<< HEAD

      const nodesWithFileErrors = filePackage.reduce((nodesWithProblems, node) => node.hasProblems ? [...nodesWithProblems, node] : nodesWithProblems, [] as Node[])
      if (notEmpty(nodesWithFileErrors))
        fail(`Problems in file. ${nodesWithFileErrors.map(node => node.problems![0].code + ' at ' + errorLocation(node))}`)

=======
>>>>>>> 0ff4c31c
      const allProblems = validate(filePackage)
      const allExpectations = new Map<Node, Annotation[]>()

      filePackage.forEach(node => {
        node.metadata.filter(_ => _.name === 'Expect').forEach(expectedProblem => {
          const path = expectedProblem.args.get('path')
          const expectedNode: Node = path ? (node as any)[path as any] : node
          if (!allExpectations.has(expectedNode)) allExpectations.set(expectedNode, [])
          allExpectations.get(expectedNode)!.push(expectedProblem)
        })
      })

      filePackage.forEach(node => {
        const problems = allProblems.filter(_ => _.node === node)
        const expectedProblems = allExpectations.get(node) || []

        for (const expectedProblem of expectedProblems) {
          const code = expectedProblem.args.get('code')!
          const level = expectedProblem.args.get('level')

          if (!code) fail('Missing required "code" argument in @Expect annotation')

          const errors = problems.filter(problem => !matchesExpectation(problem, expectedProblem))
          if (notEmpty(errors))
            fail(`File contains errors: ${errors.map((_error) => _error.code + ' at ' + errorLocation(_error)).join(', ')}`)

          const effectiveProblem = problems.find(problem => matchesExpectation(problem, expectedProblem))
          if (!effectiveProblem)
            fail(`Missing expected ${code} ${level ?? 'problem'} at ${errorLocation(node)}`)


          if (level && effectiveProblem.level !== level)
            fail(`Expected ${code} to be ${level} but was ${effectiveProblem.level} at ${errorLocation(node)}`)
        }

        for (const problem of problems) {
          if (!expectedProblems.some(expectedProblem => matchesExpectation(problem, expectedProblem)))
            fail(`Unexpected ${problem.code} ${problem.level} at ${errorLocation(node)}`)
        }
      })
    })
  }
})<|MERGE_RESOLUTION|>--- conflicted
+++ resolved
@@ -31,14 +31,6 @@
 
     it(packageName, () => {
       const filePackage = environment.getNodeByFQN(packageName)
-<<<<<<< HEAD
-
-      const nodesWithFileErrors = filePackage.reduce((nodesWithProblems, node) => node.hasProblems ? [...nodesWithProblems, node] : nodesWithProblems, [] as Node[])
-      if (notEmpty(nodesWithFileErrors))
-        fail(`Problems in file. ${nodesWithFileErrors.map(node => node.problems![0].code + ' at ' + errorLocation(node))}`)
-
-=======
->>>>>>> 0ff4c31c
       const allProblems = validate(filePackage)
       const allExpectations = new Map<Node, Annotation[]>()
 
