--- conflicted
+++ resolved
@@ -1,13 +1,6 @@
 import { should, use } from 'chai'
-<<<<<<< HEAD
-
-import { buildEnvironment, validate } from '../src'
-import {
-  Assignment,
-=======
 import { buildEnvironment, validate } from '../src'
 import { Assignment,
->>>>>>> 45084125
   Catch,
   Class,
   Constructor,
@@ -25,19 +18,10 @@
   Singleton,
   Super,
   Test,
-<<<<<<< HEAD
-  Try,
-} from '../src/builders'
-import fill from '../src/filler'
-import link from '../src/linker'
-import {
-  Assignment as AssignmentNode,
-=======
   Try } from '../src/builders'
 import fill from '../src/filler'
 import link from '../src/linker'
 import { Assignment as AssignmentNode,
->>>>>>> 45084125
   Body as BodyNode,
   Class as ClassNode,
   Constructor as ConstructorNode,
@@ -54,12 +38,7 @@
   Singleton as SingletonNode,
   Super as SuperNode,
   Test as TestNode,
-<<<<<<< HEAD
-  Try as TryNode,
-} from '../src/model'
-=======
   Try as TryNode } from '../src/model'
->>>>>>> 45084125
 import { validations } from '../src/validator'
 import { validatorAssertions } from './assertions'
 
@@ -286,11 +265,6 @@
           Class('c4')(
             Constructor({ parameters: [Parameter('a'), Parameter('b')] })(),
           ),
-          Class('c4')(
-            Constructor({
-              parameters: [Parameter('a'), Parameter('b')],
-            })(),
-          ),
         ),
       ] as PackageNode<Filled>[])
 
@@ -304,16 +278,9 @@
       const classWithVarArgAndDistinctSignatureConstructors = packageExample.members[2] as ClassNode<Linked>
       const distinctArityWithVarArgConstructor = classWithVarArgAndDistinctSignatureConstructors.members[0] as ConstructorNode<Linked>
 
-<<<<<<< HEAD
-      const classWithSingleConstructor = packageExample.members[3] as ClassNode<Linked>
-      const singleConstructor = classWithSingleConstructor.members[0] as ConstructorNode<Linked>
-
-      const { constructorsHaveDistinctArity } = validations
-=======
       const { hasDistinctSignature } = validations
       const classWithSingleConstructor = packageExample.members[3] as ClassNode<Linked>
       const singleConstructor = classWithSingleConstructor.members[0] as ConstructorNode<Linked>
->>>>>>> 45084125
 
       it('should pass when constructors have distinct arity', () => {
         distinctArityWithVarArgConstructor.should.pass(hasDistinctSignature)
@@ -329,10 +296,6 @@
 
       it('should pass when single constructor defined', () => {
         singleConstructor.should.pass(hasDistinctSignature)
-      })
-
-      it('should pass when single constructor defined', () => {
-        singleConstructor.should.pass(constructorsHaveDistinctArity)
       })
     })
   })
@@ -394,38 +357,21 @@
         Package('p')(
           Class('C')(
             Method('m')(),
-<<<<<<< HEAD
-            Method('m', {
-              parameters: [Parameter('param')],
-            })(),
-=======
             Method('m', { parameters: [Parameter('param')] })(),
->>>>>>> 45084125
           ),
         ),
       ] as PackageNode<Filled>[])
 
-<<<<<<< HEAD
-      const { methodsHaveDistinctSignatures } = validations
-
-      const packageExample = environment.members[0] as PackageNode<Linked>
-=======
       const { hasDistinctSignature } = validations
 
       const packageExample = environment.members[1] as PackageNode<Linked>
->>>>>>> 45084125
       const classExample = packageExample.members[0] as ClassNode<Linked>
       const methodMNoParameter = classExample.members[0] as MethodNode<Linked>
       const methodM1Parameter = classExample.members[1] as MethodNode<Linked>
 
       it('should not confuse methods with different parameters', () => {
-<<<<<<< HEAD
-        methodMNoParameter.should.pass(methodsHaveDistinctSignatures)
-        methodM1Parameter.should.pass(methodsHaveDistinctSignatures)
-=======
         methodMNoParameter.should.pass(hasDistinctSignature)
         methodM1Parameter.should.pass(hasDistinctSignature)
->>>>>>> 45084125
       })
     })
 
@@ -565,10 +511,7 @@
   })
 
   describe('Fields', () => {
-<<<<<<< HEAD
-=======
-
->>>>>>> 45084125
+
     describe('Not assign to itself in variable declaration', () => {
       const environment = link([
         WRE,
@@ -741,15 +684,7 @@
   })
 
   describe('Wollok Core Library Health', () => {
-<<<<<<< HEAD
-    const file: { name: string, content: string } = {
-      name: 'zarlanga.wlk',
-      content: '',
-    }
-    const environment = buildEnvironment([file])
-=======
     const environment = buildEnvironment([{ name: 'zarlanga.wlk', content: '' }])
->>>>>>> 45084125
     const problems = validate(environment).map(
       ({ code, node }) => ({
         code,
